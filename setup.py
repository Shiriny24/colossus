--- conflicted
+++ resolved
@@ -2,16 +2,11 @@
 
 with open('README.rst', encoding = 'utf-8') as f:
 	long_description = f.read()
-    
+	
 setup(name = 'colossus',
-<<<<<<< HEAD
-	version = '1.1.0',
-	description = ' Cosmology, halo and large-scale structure tools',
-=======
-	version = '1.0.6',
+	version = '1.0.10',
 	description = 'Cosmology, halo, and large-scale structure tools',
 	long_description = long_description,
->>>>>>> b62d19ab
 	url = 'https://bitbucket.org/bdiemer/colossus',
 	author = 'Benedikt Diemer',
 	author_email = 'benedikt.diemer@cfa.harvard.edu',
@@ -19,7 +14,7 @@
 	requires = ['numpy', 'scipy'],
 	packages = ['colossus', 
 				'colossus.cosmology', 
-				'colossus.lss', 
+				'colossus.demos', 
 				'colossus.halo', 
 				'colossus.tests', 
 				'colossus.utils'],
